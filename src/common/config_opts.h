// -*- mode:C++; tab-width:8; c-basic-offset:2; indent-tabs-mode:t -*-
// vim: ts=8 sw=2 smarttab
/*
 * Ceph - scalable distributed file system
 *
 * Copyright (C) 2004-2006 Sage Weil <sage@newdream.net>
 *
 * This is free software; you can redistribute it and/or
 * modify it under the terms of the GNU Lesser General Public
 * License version 2.1, as published by the Free Software
 * Foundation.  See file COPYING.
 *
 */

/* note: no header guard */
OPTION(host, OPT_STR, "localhost")
OPTION(fsid, OPT_UUID, uuid_d())
OPTION(public_addr, OPT_ADDR, entity_addr_t())
OPTION(cluster_addr, OPT_ADDR, entity_addr_t())
OPTION(public_network, OPT_STR, "")
OPTION(cluster_network, OPT_STR, "")
OPTION(num_client, OPT_INT, 1)
OPTION(monmap, OPT_STR, "")
OPTION(mon_host, OPT_STR, "")
OPTION(daemonize, OPT_BOOL, false)
OPTION(lockdep, OPT_BOOL, false)
OPTION(admin_socket, OPT_STR, "/var/run/ceph/$cluster.name.asok")
OPTION(log_file, OPT_STR, "/var/log/ceph/$cluster.$name.log")
OPTION(log_max_new, OPT_INT, 1000)
OPTION(log_max_recent, OPT_INT, 1000000)
OPTION(log_to_stderr, OPT_BOOL, true)
OPTION(err_to_stderr, OPT_BOOL, true)
OPTION(log_to_syslog, OPT_BOOL, false)
OPTION(err_to_syslog, OPT_BOOL, false)
OPTION(clog_to_monitors, OPT_BOOL, true)
OPTION(clog_to_syslog, OPT_BOOL, false)
OPTION(pid_file, OPT_STR, "")
OPTION(chdir, OPT_STR, "/")
OPTION(max_open_files, OPT_LONGLONG, 0)

DEFAULT_SUBSYS(0, 5)
SUBSYS(lockdep, 0, 5)
SUBSYS(context, 0, 5)
SUBSYS(crush, 1, 5)
SUBSYS(mds, 1, 5)
SUBSYS(mds_balancer, 1, 5)
SUBSYS(mds_locker, 1, 5)
SUBSYS(mds_log, 1, 5)
SUBSYS(mds_log_expire, 1, 5)
SUBSYS(mds_migrator, 1, 5)
SUBSYS(buffer, 0, 0)
SUBSYS(timer, 0, 5)
SUBSYS(filer, 0, 5)
SUBSYS(objecter, 0, 0)
SUBSYS(rados, 0, 5)
SUBSYS(rbd, 0, 5)
SUBSYS(journaler, 0, 5)
SUBSYS(objectcacher, 0, 5)
SUBSYS(client, 0, 5)
SUBSYS(osd, 0, 5)
SUBSYS(optracker, 0, 5)
SUBSYS(objclass, 0, 5)
SUBSYS(filestore, 1, 5)
SUBSYS(journal, 1, 5)
SUBSYS(ms, 0, 5)
SUBSYS(mon, 1, 5)
SUBSYS(monc, 0, 5)
SUBSYS(paxos, 0, 5)
SUBSYS(tp, 0, 5)
SUBSYS(auth, 1, 5)
SUBSYS(finisher, 1, 5)
SUBSYS(heartbeatmap, 1, 5)
SUBSYS(perfcounter, 1, 5)
SUBSYS(rgw, 1, 5)                 // log level for the Rados gateway
SUBSYS(hadoop, 1, 5)

OPTION(key, OPT_STR, "")
OPTION(keyfile, OPT_STR, "")
OPTION(keyring, OPT_STR, "/etc/ceph/$cluster.keyring,/etc/ceph/keyring,/etc/ceph/keyring.bin")
OPTION(heartbeat_interval, OPT_INT, 5)
OPTION(heartbeat_file, OPT_STR, "")
OPTION(ms_tcp_nodelay, OPT_BOOL, true)
OPTION(ms_initial_backoff, OPT_DOUBLE, .2)
OPTION(ms_max_backoff, OPT_DOUBLE, 15.0)
OPTION(ms_nocrc, OPT_BOOL, false)
OPTION(ms_die_on_bad_msg, OPT_BOOL, false)
OPTION(ms_dispatch_throttle_bytes, OPT_U64, 100 << 20)
OPTION(ms_bind_ipv6, OPT_BOOL, false)
OPTION(ms_rwthread_stack_bytes, OPT_U64, 1024 << 10)
OPTION(ms_tcp_read_timeout, OPT_U64, 900)
OPTION(ms_inject_socket_failures, OPT_U64, 0)
OPTION(mon_data, OPT_STR, "/var/lib/ceph/mon/$cluster-$id")
OPTION(mon_sync_fs_threshold, OPT_INT, 5)   // sync() when writing this many objects; 0 to disable.
OPTION(mon_tick_interval, OPT_INT, 5)
OPTION(mon_subscribe_interval, OPT_DOUBLE, 300)
OPTION(mon_osd_auto_mark_in, OPT_BOOL, false)         // mark any booting osds 'in'
OPTION(mon_osd_auto_mark_auto_out_in, OPT_BOOL, true) // mark booting auto-marked-out osds 'in'
OPTION(mon_osd_auto_mark_new_in, OPT_BOOL, true)      // mark booting new osds 'in'
OPTION(mon_osd_down_out_interval, OPT_INT, 300) // seconds
OPTION(mon_lease, OPT_FLOAT, 5)       // lease interval
OPTION(mon_lease_renew_interval, OPT_FLOAT, 3) // on leader, to renew the lease
OPTION(mon_lease_ack_timeout, OPT_FLOAT, 10.0) // on leader, if lease isn't acked by all peons
OPTION(mon_clock_drift_allowed, OPT_FLOAT, .050) // allowed clock drift between monitors
OPTION(mon_clock_drift_warn_backoff, OPT_FLOAT, 5) // exponential backoff for clock drift warnings
OPTION(mon_accept_timeout, OPT_FLOAT, 10.0)    // on leader, if paxos update isn't accepted
OPTION(mon_pg_create_interval, OPT_FLOAT, 30.0) // no more than every 30s
OPTION(mon_pg_stuck_threshold, OPT_INT, 300) // number of seconds after which pgs can be considered inactive, unclean, or stale (see doc/control.rst under dump_stuck for more info)
OPTION(mon_osd_full_ratio, OPT_FLOAT, .95) // what % full makes an OSD "full"
OPTION(mon_osd_nearfull_ratio, OPT_FLOAT, .85) // what % full makes an OSD near full
OPTION(mon_globalid_prealloc, OPT_INT, 100)   // how many globalids to prealloc
OPTION(mon_osd_report_timeout, OPT_INT, 900)    // grace period before declaring unresponsive OSDs dead
OPTION(mon_force_standby_active, OPT_BOOL, true) // should mons force standby-replay mds to be active
OPTION(mon_min_osdmap_epochs, OPT_INT, 500)
OPTION(mon_max_pgmap_epochs, OPT_INT, 500)
OPTION(mon_max_log_epochs, OPT_INT, 500)
OPTION(mon_probe_timeout, OPT_DOUBLE, 2.0)
OPTION(mon_slurp_timeout, OPT_DOUBLE, 10.0)
OPTION(mon_slurp_bytes, OPT_INT, 256*1024)    // limit size of slurp messages
OPTION(paxos_max_join_drift, OPT_INT, 10)       // max paxos iterations before we must first slurp
OPTION(paxos_propose_interval, OPT_DOUBLE, 1.0)  // gather updates for this long before proposing a map update
OPTION(paxos_min_wait, OPT_DOUBLE, 0.05)  // min time to gather updates for after period of inactivity
OPTION(paxos_observer_timeout, OPT_DOUBLE, 5*60) // gather updates for this long before proposing a map update
OPTION(clock_offset, OPT_DOUBLE, 0) // how much to offset the system clock in Clock.cc
OPTION(auth_supported, OPT_STR, "none")
OPTION(auth_mon_ticket_ttl, OPT_DOUBLE, 60*60*12)
OPTION(auth_service_ticket_ttl, OPT_DOUBLE, 60*60)
OPTION(mon_client_hunt_interval, OPT_DOUBLE, 3.0)   // try new mon every N seconds until we connect
OPTION(mon_client_ping_interval, OPT_DOUBLE, 10.0)  // ping every N seconds
OPTION(client_cache_size, OPT_INT, 16384)
OPTION(client_cache_mid, OPT_FLOAT, .75)
OPTION(client_cache_stat_ttl, OPT_INT, 0) // seconds until cached stat results become invalid
OPTION(client_cache_readdir_ttl, OPT_INT, 1)  // 1 second only
OPTION(client_use_random_mds, OPT_BOOL, false)
OPTION(client_mount_timeout, OPT_DOUBLE, 30.0)
OPTION(client_unmount_timeout, OPT_DOUBLE, 10.0)
OPTION(client_tick_interval, OPT_DOUBLE, 1.0)
OPTION(client_trace, OPT_STR, "")
OPTION(client_readahead_min, OPT_LONGLONG, 128*1024)  // readahead at _least_ this much.
OPTION(client_readahead_max_bytes, OPT_LONGLONG, 0)  //8 * 1024*1024
OPTION(client_readahead_max_periods, OPT_LONGLONG, 4)  // as multiple of file layout period (object size * num stripes)
OPTION(client_snapdir, OPT_STR, ".snap")
OPTION(client_mountpoint, OPT_STR, "/")
OPTION(client_notify_timeout, OPT_INT, 10) // in seconds
OPTION(client_oc, OPT_BOOL, true)
OPTION(client_oc_size, OPT_INT, 1024*1024* 200)    // MB * n
OPTION(client_oc_max_dirty, OPT_INT, 1024*1024* 100)    // MB * n  (dirty OR tx.. bigish)
OPTION(client_oc_target_dirty, OPT_INT, 1024*1024* 8) // target dirty (keep this smallish)
// note: the max amount of "in flight" dirty data is roughly (max - target)
OPTION(client_oc_max_sync_write, OPT_U64, 128*1024)   // sync writes >= this use wrlock
OPTION(fuse_use_invalidate_cb, OPT_BOOL, false) // use fuse 2.8+ invalidate callback to keep page cache consistent
OPTION(fuse_big_writes, OPT_BOOL, true)
OPTION(objecter_tick_interval, OPT_DOUBLE, 5.0)
OPTION(objecter_mon_retry_interval, OPT_DOUBLE, 5.0)
OPTION(objecter_timeout, OPT_DOUBLE, 10.0)    // before we ask for a map
OPTION(objecter_inflight_op_bytes, OPT_U64, 1024*1024*100) // max in-flight data (both directions)
OPTION(objecter_inflight_ops, OPT_U64, 1024)               // max in-flight ios
OPTION(journaler_allow_split_entries, OPT_BOOL, true)
OPTION(journaler_write_head_interval, OPT_INT, 15)
OPTION(journaler_prefetch_periods, OPT_INT, 10)   // * journal object size
OPTION(journaler_prezero_periods, OPT_INT, 5)     // * journal object size
OPTION(journaler_batch_interval, OPT_DOUBLE, .001)   // seconds.. max add'l latency we artificially incur
OPTION(journaler_batch_max, OPT_U64, 0)  // max bytes we'll delay flushing; disable, for now....
OPTION(mds_max_file_size, OPT_U64, 1ULL << 40)
OPTION(mds_cache_size, OPT_INT, 100000)
OPTION(mds_cache_mid, OPT_FLOAT, .7)
OPTION(mds_mem_max, OPT_INT, 1048576)        // KB
OPTION(mds_dir_commit_ratio, OPT_FLOAT, .5)
OPTION(mds_dir_max_commit_size, OPT_INT, 90) // MB
OPTION(mds_decay_halflife, OPT_FLOAT, 5)
OPTION(mds_beacon_interval, OPT_FLOAT, 4)
OPTION(mds_beacon_grace, OPT_FLOAT, 15)
OPTION(mds_blacklist_interval, OPT_FLOAT, 24.0*60.0)  // how long to blacklist failed nodes
OPTION(mds_session_timeout, OPT_FLOAT, 60)    // cap bits and leases time out if client idle
OPTION(mds_session_autoclose, OPT_FLOAT, 300) // autoclose idle session
OPTION(mds_reconnect_timeout, OPT_FLOAT, 45)  // seconds to wait for clients during mds restart
	      //  make it (mds_session_timeout - mds_beacon_grace)
OPTION(mds_tick_interval, OPT_FLOAT, 5)
OPTION(mds_dirstat_min_interval, OPT_FLOAT, 1)    // try to avoid propagating more often than this
OPTION(mds_scatter_nudge_interval, OPT_FLOAT, 5)  // how quickly dirstat changes propagate up the hierarchy
OPTION(mds_client_prealloc_inos, OPT_INT, 1000)
OPTION(mds_early_reply, OPT_BOOL, true)
OPTION(mds_use_tmap, OPT_BOOL, true)        // use trivialmap for dir updates
OPTION(mds_default_dir_hash, OPT_INT, CEPH_STR_HASH_RJENKINS)
OPTION(mds_log, OPT_BOOL, true)
OPTION(mds_log_skip_corrupt_events, OPT_BOOL, false)
OPTION(mds_log_max_events, OPT_INT, -1)
OPTION(mds_log_max_segments, OPT_INT, 30)  // segment size defined by FileLayout, above
OPTION(mds_log_max_expiring, OPT_INT, 20)
OPTION(mds_log_eopen_size, OPT_INT, 100)   // # open inodes per log entry
OPTION(mds_bal_sample_interval, OPT_FLOAT, 3.0)  // every 5 seconds
OPTION(mds_bal_replicate_threshold, OPT_FLOAT, 8000)
OPTION(mds_bal_unreplicate_threshold, OPT_FLOAT, 0)
OPTION(mds_bal_frag, OPT_BOOL, false)
OPTION(mds_bal_split_size, OPT_INT, 10000)
OPTION(mds_bal_split_rd, OPT_FLOAT, 25000)
OPTION(mds_bal_split_wr, OPT_FLOAT, 10000)
OPTION(mds_bal_split_bits, OPT_INT, 3)
OPTION(mds_bal_merge_size, OPT_INT, 50)
OPTION(mds_bal_merge_rd, OPT_FLOAT, 1000)
OPTION(mds_bal_merge_wr, OPT_FLOAT, 1000)
OPTION(mds_bal_interval, OPT_INT, 10)           // seconds
OPTION(mds_bal_fragment_interval, OPT_INT, 5)      // seconds
OPTION(mds_bal_idle_threshold, OPT_FLOAT, 0)
OPTION(mds_bal_max, OPT_INT, -1)
OPTION(mds_bal_max_until, OPT_INT, -1)
OPTION(mds_bal_mode, OPT_INT, 0)
OPTION(mds_bal_min_rebalance, OPT_FLOAT, .1)  // must be this much above average before we export anything
OPTION(mds_bal_min_start, OPT_FLOAT, .2)      // if we need less than this, we don't do anything
OPTION(mds_bal_need_min, OPT_FLOAT, .8)       // take within this range of what we need
OPTION(mds_bal_need_max, OPT_FLOAT, 1.2)
OPTION(mds_bal_midchunk, OPT_FLOAT, .3)       // any sub bigger than this taken in full
OPTION(mds_bal_minchunk, OPT_FLOAT, .001)     // never take anything smaller than this
OPTION(mds_bal_target_removal_min, OPT_INT, 5) // min balance iterations before old target is removed
OPTION(mds_bal_target_removal_max, OPT_INT, 10) // max balance iterations before old target is removed
OPTION(mds_replay_interval, OPT_FLOAT, 1.0) // time to wait before starting replay again
OPTION(mds_shutdown_check, OPT_INT, 0)
OPTION(mds_thrash_exports, OPT_INT, 0)
OPTION(mds_thrash_fragments, OPT_INT, 0)
OPTION(mds_dump_cache_on_map, OPT_BOOL, false)
OPTION(mds_dump_cache_after_rejoin, OPT_BOOL, false)
OPTION(mds_verify_scatter, OPT_BOOL, false)
OPTION(mds_debug_scatterstat, OPT_BOOL, false)
OPTION(mds_debug_frag, OPT_BOOL, false)
OPTION(mds_debug_auth_pins, OPT_BOOL, false)
OPTION(mds_debug_subtrees, OPT_BOOL, false)
OPTION(mds_kill_mdstable_at, OPT_INT, 0)
OPTION(mds_kill_export_at, OPT_INT, 0)
OPTION(mds_kill_import_at, OPT_INT, 0)
OPTION(mds_kill_link_at, OPT_INT, 0)
OPTION(mds_kill_rename_at, OPT_INT, 0)
OPTION(mds_wipe_sessions, OPT_BOOL, 0)
OPTION(mds_wipe_ino_prealloc, OPT_BOOL, 0)
OPTION(mds_skip_ino, OPT_INT, 0)
OPTION(max_mds, OPT_INT, 1)
OPTION(mds_standby_for_name, OPT_STR, "")
OPTION(mds_standby_for_rank, OPT_INT, -1)
OPTION(mds_standby_replay, OPT_BOOL, false)

// If true, uses tmap as initial value for omap on old objects
OPTION(osd_auto_upgrade_tmap, OPT_BOOL, true)

// If true, TMAPPUT sets uses_tmap DEBUGGING ONLY
OPTION(osd_tmapput_sets_uses_tmap, OPT_BOOL, false)

OPTION(osd_data, OPT_STR, "/var/lib/ceph/osd/$cluster-$id")
OPTION(osd_journal, OPT_STR, "/var/lib/ceph/osd/$cluster-$id/journal")
OPTION(osd_journal_size, OPT_INT, 0)         // in mb
OPTION(osd_max_write_size, OPT_INT, 90)
OPTION(osd_balance_reads, OPT_BOOL, false)
OPTION(osd_shed_reads, OPT_INT, false)     // forward from primary to replica
OPTION(osd_shed_reads_min_latency, OPT_DOUBLE, .01)       // min local latency
OPTION(osd_shed_reads_min_latency_diff, OPT_DOUBLE, .01)  // min latency difference
OPTION(osd_shed_reads_min_latency_ratio, OPT_DOUBLE, 1.5)  // 1.2 == 20% higher than peer
OPTION(osd_client_message_size_cap, OPT_U64, 500*1024L*1024L) // default to 200MB client data allowed in-memory
OPTION(osd_stat_refresh_interval, OPT_DOUBLE, .5)
OPTION(osd_pg_bits, OPT_INT, 6)  // bits per osd
OPTION(osd_pgp_bits, OPT_INT, 6)  // bits per osd
OPTION(osd_lpg_bits, OPT_INT, 0)  // bits per osd
OPTION(osd_pg_layout, OPT_INT, CEPH_PG_LAYOUT_CRUSH)
OPTION(osd_min_rep, OPT_INT, 1)
OPTION(osd_max_rep, OPT_INT, 10)
OPTION(osd_min_raid_width, OPT_INT, 3)
OPTION(osd_max_raid_width, OPT_INT, 2)
OPTION(osd_pool_default_crush_rule, OPT_INT, 0)
OPTION(osd_pool_default_size, OPT_INT, 2)
OPTION(osd_pool_default_pg_num, OPT_INT, 8)
OPTION(osd_pool_default_pgp_num, OPT_INT, 8)
OPTION(osd_map_cache_max, OPT_INT, 250)
OPTION(osd_map_message_max, OPT_INT, 100)  // max maps per MOSDMap message
OPTION(osd_op_threads, OPT_INT, 2)    // 0 == no threading
OPTION(osd_disk_threads, OPT_INT, 1)
OPTION(osd_recovery_threads, OPT_INT, 1)
OPTION(osd_recover_clone_overlap, OPT_BOOL, true)   // preserve clone_overlap during recovery/migration
OPTION(osd_backfill_scan_min, OPT_INT, 64)
OPTION(osd_backfill_scan_max, OPT_INT, 512)
OPTION(osd_op_thread_timeout, OPT_INT, 30)
OPTION(osd_backlog_thread_timeout, OPT_INT, 60*60*1)
OPTION(osd_recovery_thread_timeout, OPT_INT, 30)
OPTION(osd_snap_trim_thread_timeout, OPT_INT, 60*60*1)
OPTION(osd_scrub_thread_timeout, OPT_INT, 60)
OPTION(osd_scrub_finalize_thread_timeout, OPT_INT, 60*10)
OPTION(osd_remove_thread_timeout, OPT_INT, 60*60)
OPTION(osd_command_thread_timeout, OPT_INT, 10*60)
OPTION(osd_age, OPT_FLOAT, .8)
OPTION(osd_age_time, OPT_INT, 0)
OPTION(osd_heartbeat_addr, OPT_ADDR, entity_addr_t())
OPTION(osd_heartbeat_interval, OPT_INT, 6)       // (seconds) how often we ping peers
OPTION(osd_heartbeat_grace, OPT_INT, 20)         // (seconds) how long before we decide a peer has failed
OPTION(osd_mon_heartbeat_interval, OPT_INT, 30)  // (seconds) how often to ping monitor if no peers
OPTION(osd_mon_report_interval_max, OPT_INT, 120)
OPTION(osd_mon_report_interval_min, OPT_INT, 5)  // pg stats, failures, up_thru, boot.
OPTION(osd_mon_ack_timeout, OPT_INT, 30) // time out a mon if it doesn't ack stats
OPTION(osd_min_down_reporters, OPT_INT, 1)   // number of OSDs who need to report a down OSD for it to count
OPTION(osd_min_down_reports, OPT_INT, 3)     // number of times a down OSD must be reported for it to count
OPTION(osd_default_data_pool_replay_window, OPT_INT, 45)
OPTION(osd_preserve_trimmed_log, OPT_BOOL, true)
OPTION(osd_auto_mark_unfound_lost, OPT_BOOL, false)
OPTION(osd_recovery_delay_start, OPT_FLOAT, 15)
OPTION(osd_recovery_max_active, OPT_INT, 5)
OPTION(osd_recovery_max_chunk, OPT_U64, 1<<20)  // max size of push chunk
OPTION(osd_recovery_forget_lost_objects, OPT_BOOL, false)   // off for now
OPTION(osd_max_scrubs, OPT_INT, 1)
OPTION(osd_scrub_load_threshold, OPT_FLOAT, 0.5)
OPTION(osd_scrub_min_interval, OPT_FLOAT, 300)
OPTION(osd_scrub_max_interval, OPT_FLOAT, 60*60*24)   // once a day
OPTION(osd_auto_weight, OPT_BOOL, false)
OPTION(osd_class_error_timeout, OPT_DOUBLE, 60.0)  // seconds
OPTION(osd_class_timeout, OPT_DOUBLE, 60*60.0) // seconds
OPTION(osd_class_dir, OPT_STR, CEPH_LIBDIR "/rados-classes")
OPTION(osd_check_for_log_corruption, OPT_BOOL, false)
OPTION(osd_use_stale_snap, OPT_BOOL, false)
OPTION(osd_rollback_to_cluster_snap, OPT_STR, "")
OPTION(osd_default_notify_timeout, OPT_U32, 30) // default notify timeout in seconds
OPTION(osd_kill_backfill_at, OPT_INT, 0)
OPTION(osd_min_pg_log_entries, OPT_U32, 1000) // number of entries to keep in the pg log when trimming it
OPTION(osd_op_complaint_time, OPT_FLOAT, 30) // how many seconds old makes an op complaint-worthy
OPTION(osd_command_max_records, OPT_INT, 256)
OPTION(filestore, OPT_BOOL, false)
OPTION(filestore_debug_omap_check, OPT_BOOL, 0) // Expensive debugging check on sync
// Use omap for xattrs for attrs over
OPTION(filestore_xattr_use_omap, OPT_BOOL, false)
// filestore_max_inline_xattr_size or
OPTION(filestore_max_inline_xattr_size, OPT_U32, 512)
// for more than filestore_max_inline_xattrs attrs
OPTION(filestore_max_inline_xattrs, OPT_U32, 2)

OPTION(filestore_max_sync_interval, OPT_DOUBLE, 5)    // seconds
OPTION(filestore_min_sync_interval, OPT_DOUBLE, .01)  // seconds
OPTION(filestore_dev, OPT_STR, "")
OPTION(filestore_btrfs_trans, OPT_BOOL, false)
OPTION(filestore_btrfs_snap, OPT_BOOL, true)
OPTION(filestore_btrfs_clone_range, OPT_BOOL, true)
OPTION(filestore_fsync_flushes_journal_data, OPT_BOOL, false)
OPTION(filestore_fiemap, OPT_BOOL, true)     // (try to) use fiemap
OPTION(filestore_flusher, OPT_BOOL, true)
OPTION(filestore_flusher_max_fds, OPT_INT, 512)
OPTION(filestore_sync_flush, OPT_BOOL, false)
OPTION(filestore_journal_parallel, OPT_BOOL, false)
OPTION(filestore_journal_writeahead, OPT_BOOL, false)
OPTION(filestore_journal_trailing, OPT_BOOL, false)
OPTION(filestore_queue_max_ops, OPT_INT, 500)
OPTION(filestore_queue_max_bytes, OPT_INT, 100 << 20)
OPTION(filestore_queue_committing_max_ops, OPT_INT, 500)        // this is ON TOP of filestore_queue_max_*
OPTION(filestore_queue_committing_max_bytes, OPT_INT, 100 << 20) //  "
OPTION(filestore_op_threads, OPT_INT, 2)
OPTION(filestore_op_thread_timeout, OPT_INT, 60)
OPTION(filestore_op_thread_suicide_timeout, OPT_INT, 180)
OPTION(filestore_commit_timeout, OPT_FLOAT, 600)
OPTION(filestore_fiemap_threshold, OPT_INT, 4096)
OPTION(filestore_merge_threshold, OPT_INT, 10)
OPTION(filestore_split_multiple, OPT_INT, 2)
OPTION(filestore_update_collections, OPT_BOOL, false)
OPTION(filestore_blackhole, OPT_BOOL, false)     // drop any new transactions on the floor
<<<<<<< HEAD
OPTION(filestore_dump_file, OPT_STR, "")         // file onto which store transaction dumps
=======
OPTION(filestore_kill_at, OPT_INT, 0)            // inject a failure at the n'th opportunity
>>>>>>> f052c82b
OPTION(journal_dio, OPT_BOOL, true)
OPTION(journal_aio, OPT_BOOL, false)
OPTION(journal_block_align, OPT_BOOL, true)
OPTION(journal_max_write_bytes, OPT_INT, 10 << 20)
OPTION(journal_max_write_entries, OPT_INT, 100)
OPTION(journal_queue_max_ops, OPT_INT, 500)
OPTION(journal_queue_max_bytes, OPT_INT, 100 << 20)
OPTION(journal_align_min_size, OPT_INT, 64 << 10)  // align data payloads >= this.
OPTION(journal_replay_from, OPT_INT, 0)
OPTION(journal_zero_on_create, OPT_BOOL, false)
OPTION(rgw_cache_enabled, OPT_BOOL, true)   // rgw cache enabled
OPTION(rgw_cache_lru_size, OPT_INT, 10000)   // num of entries in rgw cache
OPTION(rgw_socket_path, OPT_STR, "")   // path to unix domain socket, if not specified, rgw will not run as external fcgi
OPTION(rgw_dns_name, OPT_STR, "")
OPTION(rgw_swift_url, OPT_STR, "")              // 
OPTION(rgw_swift_url_prefix, OPT_STR, "swift")  // 
OPTION(rgw_enforce_swift_acls, OPT_BOOL, true)
OPTION(rgw_print_continue, OPT_BOOL, true)  // enable if 100-Continue works
OPTION(rgw_remote_addr_param, OPT_STR, "REMOTE_ADDR")  // e.g. X-Forwarded-For, if you have a reverse proxy
OPTION(rgw_op_thread_timeout, OPT_INT, 10*60)
OPTION(rgw_op_thread_suicide_timeout, OPT_INT, 0)
OPTION(rgw_thread_pool_size, OPT_INT, 100)
OPTION(rgw_maintenance_tick_interval, OPT_DOUBLE, 10.0)
OPTION(rgw_pools_preallocate_max, OPT_INT, 100)
OPTION(rgw_pools_preallocate_threshold, OPT_INT, 70)
OPTION(rgw_log_nonexistent_bucket, OPT_BOOL, false)
OPTION(rgw_log_object_name, OPT_STR, "%Y-%m-%d-%H-%i-%n")      // man date to see codes (a subset are supported)
OPTION(rgw_log_object_name_utc, OPT_BOOL, false)
OPTION(rgw_enable_ops_log, OPT_BOOL, true) // enable logging every rgw operation
OPTION(rgw_intent_log_object_name, OPT_STR, "%Y-%m-%d-%i-%n")  // man date to see codes (a subset are supported)
OPTION(rgw_intent_log_object_name_utc, OPT_BOOL, false)
OPTION(rgw_init_timeout, OPT_INT, 30) // time in seconds
OPTION(rbd_writeback_window, OPT_INT, 0 /*8 << 20*/) // rbd writeback window size, bytes
OPTION(rgw_mime_types_file, OPT_STR, "/etc/mime.types")

// This will be set to true when it is safe to start threads.
// Once it is true, it will never change.
OPTION(internal_safe_to_start_threads, OPT_BOOL, false)<|MERGE_RESOLUTION|>--- conflicted
+++ resolved
@@ -351,11 +351,8 @@
 OPTION(filestore_split_multiple, OPT_INT, 2)
 OPTION(filestore_update_collections, OPT_BOOL, false)
 OPTION(filestore_blackhole, OPT_BOOL, false)     // drop any new transactions on the floor
-<<<<<<< HEAD
 OPTION(filestore_dump_file, OPT_STR, "")         // file onto which store transaction dumps
-=======
 OPTION(filestore_kill_at, OPT_INT, 0)            // inject a failure at the n'th opportunity
->>>>>>> f052c82b
 OPTION(journal_dio, OPT_BOOL, true)
 OPTION(journal_aio, OPT_BOOL, false)
 OPTION(journal_block_align, OPT_BOOL, true)
