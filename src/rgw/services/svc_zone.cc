--- conflicted
+++ resolved
@@ -365,13 +365,6 @@
       ldpp_dout(dpp, 0) << "WARNING: can't generate connection for zone " << z.id << " id " << z.name << ": no endpoints defined" << dendl;
       continue;
     }
-<<<<<<< HEAD
-=======
-    ldpp_dout(dpp, 20) << "generating connection object for zone " << z.name << " id " << z.id << dendl;
-    RGWRESTConn *conn = new RGWRESTConn(cct, z.id, z.endpoints, zone_params->system_key, zonegroup->get_id(), zonegroup->api_name);
-    zone_conn_map[id] = conn;
-
->>>>>>> 123b8a3d
     bool zone_is_source = source_zones.find(z.id) != source_zones.end();
     bool zone_is_target = target_zones.find(z.id) != target_zones.end();
 
