--- conflicted
+++ resolved
@@ -65,12 +65,6 @@
 # disable dwz which compresses the debuginfo
 %global _find_debuginfo_dwz_opts %{nil}
 
-<<<<<<< HEAD
-# define %_epoch_prefix macro which will expand to the empty string if %epoch is undefined
-%global _epoch_prefix %{?epoch:%{epoch}:}
-
-=======
->>>>>>> 97d6e150
 #################################################################################
 # main package definition
 #################################################################################
@@ -80,13 +74,10 @@
 %if 0%{?fedora} || 0%{?rhel}
 Epoch:		1
 %endif
-<<<<<<< HEAD
-=======
 
 # define %_epoch_prefix macro which will expand to the empty string if %epoch is undefined
 %global _epoch_prefix %{?epoch:%{epoch}:}
 
->>>>>>> 97d6e150
 Summary:	User space components of the Ceph file system
 License:	LGPL-2.1 and CC-BY-SA-1.0 and GPL-2.0 and BSL-1.0 and GPL-2.0 WITH Autoconf-exception-2.0 and BSD-3-Clause and MIT
 %if 0%{?suse_version}
@@ -341,12 +332,8 @@
 %endif
 Requires:       ceph-base = %{_epoch_prefix}%{version}-%{release}
 %if 0%{?fedora} || 0%{?rhel}
-<<<<<<< HEAD
-Requires:	python-cherrypy
-=======
 Requires:       python-cherrypy
 Requires:       python-werkzeug
->>>>>>> 97d6e150
 %endif
 %if 0%{?suse_version}
 Requires: 	python-CherryPy
@@ -590,12 +577,9 @@
 %endif
 License:	LGPL-2.0
 Requires:	librados2 = %{_epoch_prefix}%{version}-%{release}
-<<<<<<< HEAD
 %if 0%{?suse_version}
 Requires(post): coreutils
 %endif
-=======
->>>>>>> 97d6e150
 %if 0%{?rhel} || 0%{?fedora}
 Obsoletes:	ceph-libs < %{_epoch_prefix}%{version}-%{release}
 %endif
